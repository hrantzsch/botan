/*
* Elliptic curves over GF(p)
*
* (C) 2007 Martin Doering, Christoph Ludwig, Falko Strenzke
*     2008-2010 Jack Lloyd
*
* Distributed under the terms of the Botan license
*/

#include <botan/curve_gfp.h>
#include <botan/bigint.h>
#include <assert.h>
#include <ostream>

namespace Botan {

<<<<<<< HEAD
void CurveGFp::set_shrd_mod(const std::shared_ptr<GFpModulus> mod)
   {
   mp_mod = mod;
   mA.turn_off_sp_red_mul();// m.m. is not needed, must be trf. back
   mB.turn_off_sp_red_mul();// m.m. is not needed, must be trf. back
   //ok, above we destroy any evantually computated montg. mult. values,
   // but that won't influence performance in usual applications
   mA.set_shrd_mod(mod);
   mB.set_shrd_mod(mod);
   }

=======
>>>>>>> f849aab3
CurveGFp::CurveGFp(const GFpElement& a, const GFpElement& b,
                   const BigInt& p) :
   modulus(p), mA(a), mB(b),
   mres_a(mA), mres_b(mB), mres_one(p, 1)
   {
   if(p != mA.get_p() || p != mB.get_p())
      throw Invalid_Argument("could not construct curve: moduli of arguments differ");
<<<<<<< HEAD
      }
   std::shared_ptr<GFpModulus> p_mod = std::shared_ptr<GFpModulus>(new GFpModulus(p));
   // the above is the creation of the GFpModuls object which will be shared point-wide
   // (in the context of a point of course)
   set_shrd_mod(p_mod);
   }
// copy constructor
CurveGFp::CurveGFp(const CurveGFp& other)
   :	mA(other.get_a()),
        mB(other.get_b())
   {
   mp_mod = std::shared_ptr<GFpModulus>(new GFpModulus(*other.mp_mod));
   assert(mp_mod->p_equal_to(mA.get_p()));
   assert(mp_mod->p_equal_to(mB.get_p()));
   set_shrd_mod(mp_mod);
   if(other.mp_mres_a.get())
      {
      mp_mres_a = std::shared_ptr<GFpElement>(new GFpElement(*other.mp_mres_a));
      }
   if(other.mp_mres_b.get())
      {
      mp_mres_b = std::shared_ptr<GFpElement>(new GFpElement(*other.mp_mres_b));
      }
   if(other.mp_mres_one.get())
      {
      mp_mres_one = std::shared_ptr<GFpElement>(new GFpElement(*other.mp_mres_one));
      }

   }

// assignment operator
const CurveGFp& CurveGFp::operator=(const CurveGFp& other)
   {
   // for exception safety...
   GFpElement a_tmp = other.mA;
   GFpElement b_tmp = other.mB;
   mA.swap(a_tmp);
   mB.swap(b_tmp);

   std::shared_ptr<GFpModulus> p_mod = std::shared_ptr<GFpModulus>(new GFpModulus(*other.mp_mod));
   set_shrd_mod(p_mod);

   // exception safety note: no problem if we have a throw from here on...
   if(other.mp_mres_a.get())
      {
      mp_mres_a = std::shared_ptr<GFpElement>(new GFpElement(*other.mp_mres_a));
      }
   if(other.mp_mres_b.get())
      {
      mp_mres_b = std::shared_ptr<GFpElement>(new GFpElement(*other.mp_mres_b));
      }
   if(other.mp_mres_one.get())
      {
      mp_mres_one = std::shared_ptr<GFpElement>(new GFpElement(*other.mp_mres_one));
      }
   return *this;
   }

// getters
const GFpElement& CurveGFp::get_a() const
   {
   return mA;
   }
=======

   mres_a.turn_on_sp_red_mul();
   mres_a.get_mres();
>>>>>>> f849aab3

   mres_b.turn_on_sp_red_mul();
   mres_b.get_mres();

   mres_one.turn_on_sp_red_mul();
   mres_one.get_mres();
   }

// swaps the states of *this and other, does not throw
void CurveGFp::swap(CurveGFp& other)
   {
<<<<<<< HEAD
   mA.swap(other.mA);
   mB.swap(other.mB);
   mp_mod.swap(other.mp_mod);
   std::swap(mp_mres_a, other.mp_mres_a);
   std::swap(mp_mres_b, other.mp_mres_b);
   std::swap(mp_mres_one, other.mp_mres_one);
   }

GFpElement const CurveGFp::get_mres_a() const
   {
   if(mp_mres_a.get() == 0)
      {
      mp_mres_a = std::shared_ptr<GFpElement>(new GFpElement(mA));
      mp_mres_a->turn_on_sp_red_mul();
      mp_mres_a->get_mres();
      }
   return GFpElement(*mp_mres_a);
   }

GFpElement const CurveGFp::get_mres_b() const
   {
   if(mp_mres_b.get() == 0)
      {
      mp_mres_b = std::shared_ptr<GFpElement>(new GFpElement(mB));
      mp_mres_b->turn_on_sp_red_mul();
      mp_mres_b->get_mres();
      }
   return GFpElement(*mp_mres_b);
   }

std::shared_ptr<GFpElement const> const CurveGFp::get_mres_one() const
   {
   if(mp_mres_one.get() == 0)
      {
      mp_mres_one = std::shared_ptr<GFpElement>(new GFpElement(mp_mod->get_p(), 1));
      mp_mres_one->turn_on_sp_red_mul();
      mp_mres_one->get_mres();
      }
   return mp_mres_one;
=======
   std::swap(mA, other.mA);
   std::swap(mB, other.mB);
   std::swap(modulus, other.modulus);
   std::swap(mres_a, other.mres_a);
   std::swap(mres_b, other.mres_b);
   std::swap(mres_one, other.mres_one);
>>>>>>> f849aab3
   }

bool operator==(const CurveGFp& lhs, const CurveGFp& rhs)
   {
   return (lhs.get_p() == rhs.get_p() &&
           lhs.get_a() == rhs.get_a() &&
           lhs.get_b() == rhs.get_b());
   }

std::ostream& operator<<(std::ostream& output, const CurveGFp& elem)
   {
   return output << "y^2 = x^3 + (" << elem.get_a() << ")x + (" << elem.get_b() << ")";
   }

}<|MERGE_RESOLUTION|>--- conflicted
+++ resolved
@@ -14,20 +14,6 @@
 
 namespace Botan {
 
-<<<<<<< HEAD
-void CurveGFp::set_shrd_mod(const std::shared_ptr<GFpModulus> mod)
-   {
-   mp_mod = mod;
-   mA.turn_off_sp_red_mul();// m.m. is not needed, must be trf. back
-   mB.turn_off_sp_red_mul();// m.m. is not needed, must be trf. back
-   //ok, above we destroy any evantually computated montg. mult. values,
-   // but that won't influence performance in usual applications
-   mA.set_shrd_mod(mod);
-   mB.set_shrd_mod(mod);
-   }
-
-=======
->>>>>>> f849aab3
 CurveGFp::CurveGFp(const GFpElement& a, const GFpElement& b,
                    const BigInt& p) :
    modulus(p), mA(a), mB(b),
@@ -35,75 +21,9 @@
    {
    if(p != mA.get_p() || p != mB.get_p())
       throw Invalid_Argument("could not construct curve: moduli of arguments differ");
-<<<<<<< HEAD
-      }
-   std::shared_ptr<GFpModulus> p_mod = std::shared_ptr<GFpModulus>(new GFpModulus(p));
-   // the above is the creation of the GFpModuls object which will be shared point-wide
-   // (in the context of a point of course)
-   set_shrd_mod(p_mod);
-   }
-// copy constructor
-CurveGFp::CurveGFp(const CurveGFp& other)
-   :	mA(other.get_a()),
-        mB(other.get_b())
-   {
-   mp_mod = std::shared_ptr<GFpModulus>(new GFpModulus(*other.mp_mod));
-   assert(mp_mod->p_equal_to(mA.get_p()));
-   assert(mp_mod->p_equal_to(mB.get_p()));
-   set_shrd_mod(mp_mod);
-   if(other.mp_mres_a.get())
-      {
-      mp_mres_a = std::shared_ptr<GFpElement>(new GFpElement(*other.mp_mres_a));
-      }
-   if(other.mp_mres_b.get())
-      {
-      mp_mres_b = std::shared_ptr<GFpElement>(new GFpElement(*other.mp_mres_b));
-      }
-   if(other.mp_mres_one.get())
-      {
-      mp_mres_one = std::shared_ptr<GFpElement>(new GFpElement(*other.mp_mres_one));
-      }
-
-   }
-
-// assignment operator
-const CurveGFp& CurveGFp::operator=(const CurveGFp& other)
-   {
-   // for exception safety...
-   GFpElement a_tmp = other.mA;
-   GFpElement b_tmp = other.mB;
-   mA.swap(a_tmp);
-   mB.swap(b_tmp);
-
-   std::shared_ptr<GFpModulus> p_mod = std::shared_ptr<GFpModulus>(new GFpModulus(*other.mp_mod));
-   set_shrd_mod(p_mod);
-
-   // exception safety note: no problem if we have a throw from here on...
-   if(other.mp_mres_a.get())
-      {
-      mp_mres_a = std::shared_ptr<GFpElement>(new GFpElement(*other.mp_mres_a));
-      }
-   if(other.mp_mres_b.get())
-      {
-      mp_mres_b = std::shared_ptr<GFpElement>(new GFpElement(*other.mp_mres_b));
-      }
-   if(other.mp_mres_one.get())
-      {
-      mp_mres_one = std::shared_ptr<GFpElement>(new GFpElement(*other.mp_mres_one));
-      }
-   return *this;
-   }
-
-// getters
-const GFpElement& CurveGFp::get_a() const
-   {
-   return mA;
-   }
-=======
 
    mres_a.turn_on_sp_red_mul();
    mres_a.get_mres();
->>>>>>> f849aab3
 
    mres_b.turn_on_sp_red_mul();
    mres_b.get_mres();
@@ -115,54 +35,12 @@
 // swaps the states of *this and other, does not throw
 void CurveGFp::swap(CurveGFp& other)
    {
-<<<<<<< HEAD
-   mA.swap(other.mA);
-   mB.swap(other.mB);
-   mp_mod.swap(other.mp_mod);
-   std::swap(mp_mres_a, other.mp_mres_a);
-   std::swap(mp_mres_b, other.mp_mres_b);
-   std::swap(mp_mres_one, other.mp_mres_one);
-   }
-
-GFpElement const CurveGFp::get_mres_a() const
-   {
-   if(mp_mres_a.get() == 0)
-      {
-      mp_mres_a = std::shared_ptr<GFpElement>(new GFpElement(mA));
-      mp_mres_a->turn_on_sp_red_mul();
-      mp_mres_a->get_mres();
-      }
-   return GFpElement(*mp_mres_a);
-   }
-
-GFpElement const CurveGFp::get_mres_b() const
-   {
-   if(mp_mres_b.get() == 0)
-      {
-      mp_mres_b = std::shared_ptr<GFpElement>(new GFpElement(mB));
-      mp_mres_b->turn_on_sp_red_mul();
-      mp_mres_b->get_mres();
-      }
-   return GFpElement(*mp_mres_b);
-   }
-
-std::shared_ptr<GFpElement const> const CurveGFp::get_mres_one() const
-   {
-   if(mp_mres_one.get() == 0)
-      {
-      mp_mres_one = std::shared_ptr<GFpElement>(new GFpElement(mp_mod->get_p(), 1));
-      mp_mres_one->turn_on_sp_red_mul();
-      mp_mres_one->get_mres();
-      }
-   return mp_mres_one;
-=======
    std::swap(mA, other.mA);
    std::swap(mB, other.mB);
    std::swap(modulus, other.modulus);
    std::swap(mres_a, other.mres_a);
    std::swap(mres_b, other.mres_b);
    std::swap(mres_one, other.mres_one);
->>>>>>> f849aab3
    }
 
 bool operator==(const CurveGFp& lhs, const CurveGFp& rhs)
