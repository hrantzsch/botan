/*
* TLS Messages
* (C) 2004-2011 Jack Lloyd
*
* Released under the terms of the Botan license
*/

#ifndef BOTAN_TLS_MESSAGES_H__
#define BOTAN_TLS_MESSAGES_H__

#include <botan/internal/tls_handshake_state.h>
#include <botan/tls_session.h>
#include <botan/tls_policy.h>
#include <botan/tls_magic.h>
#include <botan/tls_ciphersuite.h>
#include <botan/bigint.h>
#include <botan/pkcs8.h>
#include <botan/x509cert.h>
#include <vector>

namespace Botan {

class Credentials_Manager;

namespace TLS {

class Record_Writer;
class Record_Reader;

/**
* TLS Handshake Message Base Class
*/
class Handshake_Message
   {
   public:
      virtual MemoryVector<byte> serialize() const = 0;
      virtual Handshake_Type type() const = 0;

      Handshake_Message() {}
      virtual ~Handshake_Message() {}
   private:
      Handshake_Message(const Handshake_Message&) {}
      Handshake_Message& operator=(const Handshake_Message&) { return (*this); }
   };

MemoryVector<byte> make_hello_random(RandomNumberGenerator& rng);

/**
* DTLS Hello Verify Request
*/
class Hello_Verify_Request : public Handshake_Message
   {
   public:
      MemoryVector<byte> serialize() const;
      Handshake_Type type() const { return HELLO_VERIFY_REQUEST; }

      MemoryVector<byte> cookie() const { return m_cookie; }

      Hello_Verify_Request(const MemoryRegion<byte>& buf);

      Hello_Verify_Request(const MemoryVector<byte>& client_hello_bits,
                           const std::string& client_identity,
                           const SymmetricKey& secret_key);
   private:
      MemoryVector<byte> m_cookie;
   };

/**
* Client Hello Message
*/
class Client_Hello : public Handshake_Message
   {
   public:
      Handshake_Type type() const { return CLIENT_HELLO; }
      Protocol_Version version() const { return m_version; }
      const MemoryVector<byte>& session_id() const { return m_session_id; }

      std::vector<byte> session_id_vector() const
         {
         std::vector<byte> v;
         v.insert(v.begin(), &m_session_id[0], &m_session_id[m_session_id.size()]);
         return v;
         }

      const std::vector<std::pair<std::string, std::string> >& supported_algos() const
         { return m_supported_algos; }

      const std::vector<std::string>& supported_ecc_curves() const
         { return m_supported_curves; }

      std::vector<u16bit> ciphersuites() const { return m_suites; }
      std::vector<byte> compression_methods() const { return m_comp_methods; }

      const MemoryVector<byte>& random() const { return m_random; }

      std::string sni_hostname() const { return m_hostname; }

      std::string srp_identifier() const { return m_srp_identifier; }

      bool secure_renegotiation() const { return m_secure_renegotiation; }

      const MemoryVector<byte>& renegotiation_info()
         { return m_renegotiation_info; }

      bool offered_suite(u16bit ciphersuite) const;

      bool next_protocol_notification() const { return m_next_protocol; }

      size_t fragment_size() const { return m_fragment_size; }

      bool supports_session_ticket() const { return m_supports_session_ticket; }

      const MemoryRegion<byte>& session_ticket() const
         { return m_session_ticket; }

      Client_Hello(Record_Writer& writer,
                   Handshake_Hash& hash,
                   const Policy& policy,
                   RandomNumberGenerator& rng,
                   const MemoryRegion<byte>& reneg_info,
                   bool next_protocol = false,
                   const std::string& hostname = "",
                   const std::string& srp_identifier = "");

      Client_Hello(Record_Writer& writer,
                   Handshake_Hash& hash,
                   RandomNumberGenerator& rng,
                   const Session& resumed_session,
                   bool next_protocol = false);

      Client_Hello(const MemoryRegion<byte>& buf,
                   Handshake_Type type);

   private:
      MemoryVector<byte> serialize() const;
      void deserialize(const MemoryRegion<byte>& buf);
      void deserialize_sslv2(const MemoryRegion<byte>& buf);

      Protocol_Version m_version;
      MemoryVector<byte> m_session_id, m_random;
      std::vector<u16bit> m_suites;
      std::vector<byte> m_comp_methods;
      std::string m_hostname;
      std::string m_srp_identifier;
      bool m_next_protocol;

      size_t m_fragment_size;
      bool m_secure_renegotiation;
      MemoryVector<byte> m_renegotiation_info;

<<<<<<< HEAD
      bool m_supports_session_ticket;
      MemoryVector<byte> m_session_ticket;
=======
      std::vector<std::pair<std::string, std::string> > m_supported_algos;
      std::vector<std::string> m_supported_curves;
>>>>>>> 7371f7c5
   };

/**
* Server Hello Message
*/
class Server_Hello : public Handshake_Message
   {
   public:
      Handshake_Type type() const { return SERVER_HELLO; }
      Protocol_Version version() { return s_version; }
      const MemoryVector<byte>& session_id() const { return m_session_id; }
      u16bit ciphersuite() const { return suite; }
      byte compression_method() const { return comp_method; }

      std::vector<byte> session_id_vector() const
         {
         std::vector<byte> v;
         v.insert(v.begin(), &m_session_id[0], &m_session_id[m_session_id.size()]);
         return v;
         }

      bool secure_renegotiation() const { return m_secure_renegotiation; }

      bool next_protocol_notification() const { return m_next_protocol; }

      const std::vector<std::string>& next_protocols() const
         { return m_next_protocols; }

      size_t fragment_size() const { return m_fragment_size; }

      const MemoryVector<byte>& renegotiation_info()
         { return m_renegotiation_info; }

      const MemoryVector<byte>& random() const { return s_random; }

      Server_Hello(Record_Writer& writer,
                   Handshake_Hash& hash,
                   Protocol_Version version,
                   const Client_Hello& other,
                   const std::vector<std::string>& available_cert_types,
                   const Policy& policies,
                   bool client_has_secure_renegotiation,
                   const MemoryRegion<byte>& reneg_info,
                   bool client_has_npn,
                   const std::vector<std::string>& next_protocols,
                   RandomNumberGenerator& rng);

      Server_Hello(Record_Writer& writer,
                   Handshake_Hash& hash,
                   const MemoryRegion<byte>& session_id,
                   Protocol_Version ver,
                   u16bit ciphersuite,
                   byte compression,
                   size_t max_fragment_size,
                   bool client_has_secure_renegotiation,
                   const MemoryRegion<byte>& reneg_info,
                   bool client_has_npn,
                   const std::vector<std::string>& next_protocols,
                   RandomNumberGenerator& rng);

      Server_Hello(const MemoryRegion<byte>& buf);
   private:
      MemoryVector<byte> serialize() const;

      Protocol_Version s_version;
      MemoryVector<byte> m_session_id, s_random;
      u16bit suite;
      byte comp_method;

      size_t m_fragment_size;
      bool m_secure_renegotiation;
      MemoryVector<byte> m_renegotiation_info;

      bool m_next_protocol;
      std::vector<std::string> m_next_protocols;
   };

/**
* Client Key Exchange Message
*/
class Client_Key_Exchange : public Handshake_Message
   {
   public:
      Handshake_Type type() const { return CLIENT_KEX; }

      const SecureVector<byte>& pre_master_secret() const
         { return pre_master; }

      Client_Key_Exchange(Record_Writer& output,
                          Handshake_State* state,
                          Credentials_Manager& creds,
                          const std::vector<X509_Certificate>& peer_certs,
                          RandomNumberGenerator& rng);

      Client_Key_Exchange(const MemoryRegion<byte>& buf,
                          const Handshake_State* state,
                          Credentials_Manager& creds,
                          const Policy& policy,
                          RandomNumberGenerator& rng);

   private:
      MemoryVector<byte> serialize() const { return key_material; }

      SecureVector<byte> key_material, pre_master;
   };

/**
* Certificate Message
*/
class Certificate : public Handshake_Message
   {
   public:
      Handshake_Type type() const { return CERTIFICATE; }
      const std::vector<X509_Certificate>& cert_chain() const { return m_certs; }

      size_t count() const { return m_certs.size(); }
      bool empty() const { return m_certs.empty(); }

      Certificate(Record_Writer& writer,
                  Handshake_Hash& hash,
                  const std::vector<X509_Certificate>& certs);

      Certificate(const MemoryRegion<byte>& buf);
   private:
      MemoryVector<byte> serialize() const;

      std::vector<X509_Certificate> m_certs;
   };

/**
* Certificate Request Message
*/
class Certificate_Req : public Handshake_Message
   {
   public:
      Handshake_Type type() const { return CERTIFICATE_REQUEST; }

      const std::vector<std::string>& acceptable_cert_types() const
         { return cert_key_types; }

      std::vector<X509_DN> acceptable_CAs() const { return names; }

      std::vector<std::pair<std::string, std::string> > supported_algos() const
         { return m_supported_algos; }

      Certificate_Req(Record_Writer& writer,
                      Handshake_Hash& hash,
                      const Policy& policy,
                      const std::vector<X509_Certificate>& allowed_cas,
                      Protocol_Version version);

      Certificate_Req(const MemoryRegion<byte>& buf,
                      Protocol_Version version);
   private:
      MemoryVector<byte> serialize() const;

      std::vector<X509_DN> names;
      std::vector<std::string> cert_key_types;

      std::vector<std::pair<std::string, std::string> > m_supported_algos;
   };

/**
* Certificate Verify Message
*/
class Certificate_Verify : public Handshake_Message
   {
   public:
      Handshake_Type type() const { return CERTIFICATE_VERIFY; }

      /**
      * Check the signature on a certificate verify message
      * @param cert the purported certificate
      * @param state the handshake state
      */
      bool verify(const X509_Certificate& cert,
                  Handshake_State* state);

      Certificate_Verify(Record_Writer& writer,
                         Handshake_State* state,
                         RandomNumberGenerator& rng,
                         const Private_Key* key);

      Certificate_Verify(const MemoryRegion<byte>& buf,
                         Protocol_Version version);
   private:
      MemoryVector<byte> serialize() const;

      std::string sig_algo; // sig algo used to create signature
      std::string hash_algo; // hash used to create signature
      MemoryVector<byte> signature;
   };

/**
* Finished Message
*/
class Finished : public Handshake_Message
   {
   public:
      Handshake_Type type() const { return FINISHED; }

      MemoryVector<byte> verify_data() const
         { return verification_data; }

      bool verify(Handshake_State* state,
                  Connection_Side side);

      Finished(Record_Writer& writer,
               Handshake_State* state,
               Connection_Side side);

      Finished(const MemoryRegion<byte>& buf);
   private:
      MemoryVector<byte> serialize() const;

      Connection_Side side;
      MemoryVector<byte> verification_data;
   };

/**
* Hello Request Message
*/
class Hello_Request : public Handshake_Message
   {
   public:
      Handshake_Type type() const { return HELLO_REQUEST; }

      Hello_Request(Record_Writer& writer);
      Hello_Request(const MemoryRegion<byte>& buf);
   private:
      MemoryVector<byte> serialize() const;
   };

/**
* Server Key Exchange Message
*/
class Server_Key_Exchange : public Handshake_Message
   {
   public:
      Handshake_Type type() const { return SERVER_KEX; }

      const MemoryVector<byte>& params() const { return m_params; }

      bool verify(const X509_Certificate& cert,
                  Handshake_State* state) const;

      // Only valid for certain kex types
      const Private_Key& server_kex_key() const;

      Server_Key_Exchange(Record_Writer& writer,
                          Handshake_State* state,
                          const Policy& policy,
                          Credentials_Manager& creds,
                          RandomNumberGenerator& rng,
                          const Private_Key* signing_key = 0);

      Server_Key_Exchange(const MemoryRegion<byte>& buf,
                          const std::string& kex_alg,
                          const std::string& sig_alg,
                          Protocol_Version version);

      ~Server_Key_Exchange() { delete m_kex_key; }
   private:
      MemoryVector<byte> serialize() const;

      Private_Key* m_kex_key;

      MemoryVector<byte> m_params;

      std::string m_sig_algo; // sig algo used to create signature
      std::string m_hash_algo; // hash used to create signature
      MemoryVector<byte> m_signature;
   };

/**
* Server Hello Done Message
*/
class Server_Hello_Done : public Handshake_Message
   {
   public:
      Handshake_Type type() const { return SERVER_HELLO_DONE; }

      Server_Hello_Done(Record_Writer& writer, Handshake_Hash& hash);
      Server_Hello_Done(const MemoryRegion<byte>& buf);
   private:
      MemoryVector<byte> serialize() const;
   };

/**
* Next Protocol Message
*/
class Next_Protocol : public Handshake_Message
   {
   public:
      Handshake_Type type() const { return NEXT_PROTOCOL; }

      std::string protocol() const { return m_protocol; }

      Next_Protocol(Record_Writer& writer,
                    Handshake_Hash& hash,
                    const std::string& protocol);

      Next_Protocol(const MemoryRegion<byte>& buf);
   private:
      MemoryVector<byte> serialize() const;

      std::string m_protocol;
   };

class New_Session_Ticket : public Handshake_Message
   {
   public:
      Handshake_Type type() const { return NEW_SESSION_TICKET; }

      static TLS_Session decrypt(const MemoryRegion<byte>& ctext,
                                 const SymmetricKey& key,
                                 const MemoryRegion<byte>& key_name);

      const MemoryVector<byte>& contents() const { return m_contents; }

      New_Session_Ticket(const TLS_Session& session_info,
                         const SymmetricKey& key,
                         const MemoryRegion<byte>& key_name,
                         RandomNumberGenerator& rng);

      New_Session_Ticket(const MemoryRegion<byte>& buf) { deserialize(buf); }
   private:
      MemoryVector<byte> serialize() const;
      void deserialize(const MemoryRegion<byte>&);

      MemoryVector<byte> m_contents;
   };

}

}

#endif<|MERGE_RESOLUTION|>--- conflicted
+++ resolved
@@ -148,13 +148,11 @@
       bool m_secure_renegotiation;
       MemoryVector<byte> m_renegotiation_info;
 
-<<<<<<< HEAD
+      std::vector<std::pair<std::string, std::string> > m_supported_algos;
+      std::vector<std::string> m_supported_curves;
+
       bool m_supports_session_ticket;
       MemoryVector<byte> m_session_ticket;
-=======
-      std::vector<std::pair<std::string, std::string> > m_supported_algos;
-      std::vector<std::string> m_supported_curves;
->>>>>>> 7371f7c5
    };
 
 /**
